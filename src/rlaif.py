--- conflicted
+++ resolved
@@ -22,10 +22,7 @@
         self.ref_model = None
         self.ppo_config = None
         self.ppo_trainer = None
-<<<<<<< HEAD
         self.device = "cuda" if torch.cuda.is_available() else "cpu"
-=======
->>>>>>> 159ffb3c
 
     @property
     def base_model(self):
@@ -44,7 +41,6 @@
         Returns:
             The base model.
         """
-<<<<<<< HEAD
         base_model = AutoModelForCausalLMWithValueHead.from_pretrained(
             self.base_dir
         )
@@ -53,26 +49,13 @@
     @property
     def ref_model(self):
         self._ref_model = create_reference_model(self.base_model)
-=======
-        self.base_model = AutoModelForCausalLMWithValueHead.from_pretrained(
-            self.base_dir
-        )
-        return self.base_model
-
-    @property
-    def ref_model(self):
-        self._ref_model = create_reference_model(self.sft_model)
->>>>>>> 159ffb3c
         return self._ref_model
 
     @ref_model.setter
     def ref_model(self, ref):
         self._ref_model = ref
 
-<<<<<<< HEAD
     @staticmethod
-=======
->>>>>>> 159ffb3c
     def _collator(data):
         return dict((key, [d[key] for d in data]) for key in data[0])
 
@@ -91,13 +74,8 @@
         return self._ppo_config
 
     @ppo_config.setter
-<<<<<<< HEAD
     def ppo_config(self, ppo_config):
         self._ppo_config = ppo_config
-=======
-    def ppo_config(self, config):
-        self._ppo_config = config
->>>>>>> 159ffb3c
 
     @property
     def ppo_trainer(self):
@@ -126,13 +104,8 @@
             tokenizer=self.tokenizer,
             dataset=train_dataset,
             data_collator=self._collator,
-<<<<<<< HEAD
         )
         return self._ppo_trainer
-=======
-            push_to_hub=True,
-        )
->>>>>>> 159ffb3c
 
     @staticmethod
     def score_summaries(full_text, summarized_text):
@@ -248,11 +221,7 @@
             reward_tensors = [torch.tensor(tensor) for tensor in reward_tensors]
 
             # Step the PPO trainer
-<<<<<<< HEAD
             stats = self.ppo_trainer.step(
-=======
-            stats = self._ppo_trainer.step(
->>>>>>> 159ffb3c
                 prompt_tensors, summary_tensors, reward_tensors
             )
             self.ppo_trainer.log_stats(stats, batch, reward_tensors)
@@ -271,8 +240,4 @@
         Returns:
             None
         """
-<<<<<<< HEAD
-        self.base_model.push_to_hub(self.save_dir)
-=======
-        self.ppo_trainer.push_to_hub()
->>>>>>> 159ffb3c
+        self.base_model.push_to_hub(self.save_dir)