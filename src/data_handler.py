import json
import abc
from datasets import load_dataset
import logging
from abc import ABC, abstractmethod

logger = logging.getLogger(__name__)

from utils import update_kwargs

class DatasetHandler(ABC):
    """
    A class used to handle the dataset used for training the model.

    ...

    Attributes
    ----------
    dataset_name : str
        a formatted string to print out the dataset name
    data_dir : str
        the directory where the data is stored
    tokenizer : transformers.PreTrainedTokenizer
        the tokenizer of the model

    Methods
    -------
    __init__(self, dataset_name, tokenizer, data_dir: str = "data_json")
        Initializes the DatasetHandler with a dataset name, tokenizer, and data directory.
    data_to_json(self)
        Converts the dataset to JSON format and writes it to a file.
    generate_prompt(input, output="")
        Generates a prompt from a given input and output.
    process_data(self, dataset_name)
        Processes the data by loading the dataset, converting it to JSON format, splitting it into training and validation sets, and tokenizing the prompts.
    """

    def __init__(self, dataset_name, tokenizer, data_dir: str = "data_json"):
        self.dataset_name = dataset_name
        self.data_dir = data_dir
        self.tokenizer = tokenizer

    @property
    @abstractmethod
    def template(self):
        # implement this in the subclass
        # e..g return "You are an expert summary... {input} {output}"
        pass

    @property
    def tokenizer(self):
        return self._tokenizer

    @tokenizer.setter
    def tokenizer(self, tk):
        assert tk is not None
        self._tokenizer = tk

    def _data_to_json(self, input_label="prompt", target_label="summary"):
        """
        Converts the dataset to JSON format and saves it to a file named 'data_json'.

        This method loads the dataset, iterates over the items in the dataset, and converts each item
        to a JSON object with 'input' and 'output' keys. The JSON objects are then written to a file
        named 'data_json' in the current directory.

        Note: The dataset is limited to the first 1000 examples from the 'train' split.

        Returns:
            None
        """
        dataset = load_dataset(self.dataset_name, split="train[:10000]")
        dataset_splits = {"train": dataset}

        for key, ds in dataset_splits.items():
            # overwriting instead of appending - is this what we want?
            with open("data_json", "w") as f:
                for item in ds:
                    newitem = {
                        "input": item[input_label],
                        "output": item[target_label],
                    }
                    f.write(json.dumps(newitem) + "\n")


class GPT2DatasetHandler(DatasetHandler):
    # Decoder only architecture
    def __init__(self, dataset_name, tokenizer, data_dir: str = "data_json"):
        super().__init__(dataset_name, tokenizer, data_dir)

    @property
    def template(self):
        return (
            """You are an expert in text summarization. You are given the full text."""
            """Your job is to summarise the text in a single sentence and accurately as possible in a single sentence.\n\n"""
            """### TEXT:\n{input}\n\n"""
            """### SUMMARY:\n{output}"""
        )

    def generate_prompt(self, input, output=""):
        if output:
            output = output + self.tokenizer.eos_token
        return self.tokenizer.bos_token + self.template.format(input=input, output=output)
    
    def tokenize(self, prompt, **kwargs):
        """
        Tokenizes the given prompt using the tokenizer.

        Args:
            prompt (str): The prompt to be tokenized.

        Returns:
            dict: A dictionary containing the tokenized prompt and labels.
        """
        defaults = dict(
            truncation=True,
            max_length=1024, # gpt 2 specific; should we keep constant for comparatives?
            padding=False,
            return_tensors=None,
            )
        kwargs = update_kwargs(kwargs, defaults)
        result = self.tokenizer(prompt, add_special_tokens=False, **kwargs)
        result["labels"] = result["input_ids"].copy()

        return result

    def generate_and_tokenize_prompt(self, data_point, output=True):
        """
        Generates a full prompt using the input and output from the given data point,
        and then tokenizes the full prompt using the provided tokenizer.

        Args:
            data_point (dict): A dictionary containing the input and output data.
            tokenizer: The tokenizer object used for tokenization.

        Returns:
            tokenized_full_prompt: The tokenized version of the full prompt.
        """
        if output == False:
            full_prompt = self.generate_prompt(
                data_point["input"],
            )
        else:
            full_prompt = self.generate_prompt(
                data_point["input"],
                data_point["output"]
            )
        tokenized_full_prompt = self.tokenize(full_prompt)

        return tokenized_full_prompt

    def process_data(self, input_label="prompt", target_label="summary", rlaif=False):
        """
        Process the data for training and validation.

        Returns:
            train_data (Dataset): Processed training data.
            val_data (Dataset): Processed validation data.
        """
        self._data_to_json(input_label, target_label)

        data = load_dataset("json", data_files="data_json")
        train_val = data["train"].train_test_split(test_size=0.1, shuffle=True, seed=42)

        if rlaif:
            sft_rlaif = train_val["train"].train_test_split(test_size=0.2, shuffle=True, seed=42) # split for sft and rlaif; rlaif does not need outputs
            sft_train_data = (
                sft_rlaif["test"]
                .shuffle(seed=42)
                .map(lambda x: self.generate_and_tokenize_prompt(x))
            )
            rlaif_train_data = (
                sft_rlaif["train"]
                .shuffle(seed=42)
                .map(lambda x: self.generate_and_tokenize_prompt(x, output=False))
            )

        else:
            sft_train_data = (
                train_val["train"]
                .shuffle(seed=42)
                .map(lambda x: self.generate_and_tokenize_prompt(x))
            )
            rlaif_train_data = None

        val_data = (
            train_val["test"]
            .shuffle(seed=42)
            .map(lambda x: self.generate_and_tokenize_prompt(x, output=False))
        )

        # only allow inputs with token length less than models max length
        sft_train_data = sft_train_data.filter(
            lambda x: len(x["input_ids"]) < self.tokenizer.model_max_length
        )
        if rlaif_train_data:
            rlaif_train_data = rlaif_train_data.filter(
                lambda x: len(x["input_ids"]) < self.tokenizer.model_max_length
            )
        val_data = val_data.filter(
            lambda x: len(x["input_ids"]) < self.tokenizer.model_max_length - 50
        )

        columns = ['input', 'output', 'input_ids', 'attention_mask', 'labels']
        sft_train_data.set_format(type='torch', columns=columns)
        if rlaif_train_data:
            rlaif_train_data.set_format(type='torch', columns=columns)
        val_data.set_format(type='torch', columns=columns)

        return sft_train_data, rlaif_train_data, val_data
    

class T5DatasetHandler(DatasetHandler):
    # Encoder-decoder architecture
    def __init__(self, dataset_name, tokenizer, data_dir: str = "data_json"):
        super().__init__(dataset_name, tokenizer, data_dir)

    @property
    def template(self):
<<<<<<< HEAD
        return (
            """<s>You are an expert in text summarization. You are given the full text."""
            """Your job is to summarise the text as concisely and accurately as possible in a single sentence.\n\n"""
            """### TEXT:\n{input}\n\n"""
            """### SUMMARY:</s>"""
        )
=======
        return """summarize: {input}"""

>>>>>>> 3bf7ef6d
    
    def generate_prompt(self, data_point):
        data_point['input'] = self.template.format(input=data_point['input'])
        data_point['output'] = "<s>{output}</s>".format(output=data_point['output'])
        return data_point
    
    def generate_and_tokenize_prompt(self, data_point):
        """
        Generates a full prompt using the input and output from the given data point,
        and then tokenizes the full prompt using the provided tokenizer.

        Args:
            data_point (dict): A dictionary containing the input and output data.
            tokenizer: The tokenizer object used for tokenization.

        Returns:
            tokenized_full_prompt: The tokenized version of the full prompt.
        """
        defaults = dict(
            truncation=True,
            padding=False,
            return_tensors=None,
            )
        input_tokens = self.tokenizer(data_point["input"], add_special_tokens=False, max_length=1024, **defaults)
        target_tokens = self.tokenizer(data_point["output"], add_special_tokens=False, max_length=50, **defaults)

        tokenized_full_prompt = {
            'input_ids': input_tokens['input_ids'], 
            'attention_mask': input_tokens['attention_mask'],
            'decoder_input_ids': target_tokens['input_ids'],
            'decoder_attention_mask': target_tokens['attention_mask'],
            'labels': target_tokens['input_ids']
        }
        return tokenized_full_prompt
    
    def process_data(self, input_label="prompt", target_label="summary", rlaif=False):
        """
        Process the data for training and validation.

        Returns:
            train_data (Dataset): Processed training data.
            val_data (Dataset): Processed validation data.
        """
        self._data_to_json(input_label, target_label)

        data = load_dataset("json", data_files="data_json")
        train_val = data["train"].train_test_split(test_size=0.1, shuffle=True, seed=42)
        
        if rlaif:
            sft_rlaif = train_val["train"].train_test_split(test_size=0.2, shuffle=True, seed=42) # split for sft and rlaif; rlaif does not need outputs
            sft_train_data = (
                sft_rlaif["test"]
                .shuffle(seed=42)
                .map(lambda x: self.generate_prompt(x))
                .map(lambda x: self.generate_and_tokenize_prompt(x))
            )
            rlaif_train_data = (
                sft_rlaif["train"]
                .shuffle(seed=42)
                .map(lambda x: self.generate_prompt(x))
                .map(lambda x: self.generate_and_tokenize_prompt(x))
            )

        else:
            sft_train_data = (
                train_val["train"]
                .shuffle(seed=42)
                .map(lambda x: self.generate_prompt(x))
                .map(lambda x: self.generate_and_tokenize_prompt(x))
            )
            rlaif_train_data = None

        val_data = (
            train_val["test"]
            .shuffle(seed=42)
            .map(lambda x: self.generate_prompt(x))
            .map(lambda x: self.generate_and_tokenize_prompt(x))
        )

        # only allow inputs with token length less than models max length
        sft_train_data = sft_train_data.filter(
            lambda x: len(x["input_ids"]) < self.tokenizer.model_max_length
        )
        if rlaif_train_data:
            rlaif_train_data = rlaif_train_data.filter(
                lambda x: len(x["input_ids"]) < self.tokenizer.model_max_length
            )
        val_data = val_data.filter(
            lambda x: len(x["input_ids"]) < self.tokenizer.model_max_length
        )

        columns = ['input', 'output', 'input_ids', 'decoder_input_ids', 'attention_mask', 'decoder_attention_mask', 'labels']
        sft_train_data.set_format(type='torch', columns=columns)
        if rlaif_train_data:
            rlaif_train_data.set_format(type='torch', columns=columns)
        val_data.set_format(type='torch', columns=columns)

        return sft_train_data, rlaif_train_data, val_data
    

class BARTDatasetHandler(DatasetHandler):
    # Denoising autoencoder architecture
    def __init__(self, dataset_name, tokenizer, data_dir: str = "data_json"):
        super().__init__(dataset_name, tokenizer, data_dir)

    @property
    def template(self):
        return (
            """<s>You are an expert in text summarization. You are given the full text."""
            """Your job is to summarise the text as concisely and accurately as possible in a single sentence.\n\n"""
            """### TEXT:\n{input}\n\n"""
            """### SUMMARY:</s>"""
        )
    
    def generate_prompt(self, data_point):
        data_point['input'] = self.template.format(input=data_point['input'])
        data_point['output'] = "<s>{output}</s>".format(output=data_point['output'])
        return data_point
    
    def generate_and_tokenize_prompt(self, data_point):
        """
        Generates a full prompt using the input and output from the given data point,
        and then tokenizes the full prompt using the provided tokenizer.

        Args:
            data_point (dict): A dictionary containing the input and output data.
            tokenizer: The tokenizer object used for tokenization.

        Returns:
            tokenized_full_prompt: The tokenized version of the full prompt.
        """
        defaults = dict(
            truncation=True,
            padding=False,
            return_tensors=None,
            )
        input_tokens = self.tokenizer(data_point["input"], add_special_tokens=False, max_length=1024, **defaults)
        target_tokens = self.tokenizer(data_point["output"], add_special_tokens=False, max_length=50, **defaults)

        tokenized_full_prompt = {
            'input_ids': input_tokens['input_ids'], 
            'attention_mask': input_tokens['attention_mask'],
            'labels': target_tokens['input_ids']
        }
        return tokenized_full_prompt
    
    def process_data(self, input_label="prompt", target_label="summary", rlaif=False):
        """
        Process the data for training and validation.

        Returns:
            train_data (Dataset): Processed training data.
            val_data (Dataset): Processed validation data.
        """
        self._data_to_json(input_label, target_label)

        data = load_dataset("json", data_files="data_json")
        train_val = data["train"].train_test_split(test_size=0.1, shuffle=True, seed=42)

        if rlaif:
            sft_rlaif = train_val["train"].train_test_split(test_size=0.2, shuffle=True, seed=42) # split for sft and rlaif; rlaif does not need outputs
            sft_train_data = (
                sft_rlaif["test"]
                .shuffle(seed=42)
                .map(lambda x: self.generate_prompt(x))
                .map(lambda x: self.generate_and_tokenize_prompt(x))
            )
            rlaif_train_data = (
                sft_rlaif["train"]
                .shuffle(seed=42)
                .map(lambda x: self.generate_prompt(x))
                .map(lambda x: self.generate_and_tokenize_prompt(x))
            )

        else:
            sft_train_data = (
                train_val["train"]
                .shuffle(seed=42)
                .map(lambda x: self.generate_prompt(x))
                .map(lambda x: self.generate_and_tokenize_prompt(x))
            )
            rlaif_train_data = None

        val_data = (
            train_val["test"]
            .shuffle(seed=42)
            .map(lambda x: self.generate_prompt(x))
            .map(lambda x: self.generate_and_tokenize_prompt(x), batched=True)
        )

        # only allow inputs with token length less than models max length
        sft_train_data = sft_train_data.filter(
            lambda x: len(x["input_ids"]) < self.tokenizer.model_max_length
        )
        if rlaif_train_data:
            rlaif_train_data = rlaif_train_data.filter(
                lambda x: len(x["input_ids"]) < self.tokenizer.model_max_length
            )
        val_data = val_data.filter(
            lambda x: len(x["input_ids"]) < self.tokenizer.model_max_length
        )

        columns = ['input', 'output', 'input_ids', 'attention_mask', 'labels']
        sft_train_data.set_format(type='torch', columns=columns)
        if rlaif_train_data:
            rlaif_train_data.set_format(type='torch', columns=columns)
        val_data.set_format(type='torch', columns=columns)

        return sft_train_data, rlaif_train_data, val_data
    

# if __name__ == "__main__":<|MERGE_RESOLUTION|>--- conflicted
+++ resolved
@@ -217,17 +217,7 @@
 
     @property
     def template(self):
-<<<<<<< HEAD
-        return (
-            """<s>You are an expert in text summarization. You are given the full text."""
-            """Your job is to summarise the text as concisely and accurately as possible in a single sentence.\n\n"""
-            """### TEXT:\n{input}\n\n"""
-            """### SUMMARY:</s>"""
-        )
-=======
         return """summarize: {input}"""
-
->>>>>>> 3bf7ef6d
     
     def generate_prompt(self, data_point):
         data_point['input'] = self.template.format(input=data_point['input'])
