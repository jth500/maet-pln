--- conflicted
+++ resolved
@@ -344,118 +344,6 @@
         return sft_train_data, rlaif_train_data, val_data
 
 
-<<<<<<< HEAD
-# class BARTDatasetHandler(DatasetHandler):
-#     # Denoising autoencoder architecture
-#     def __init__(self, dataset_name, tokenizer, data_dir: str = "data_json"):
-#         super().__init__(dataset_name, tokenizer, data_dir)
-
-#     @property
-#     def template(self):
-#         return (
-#             """<s>You are an expert in text summarization. You are given the full text."""
-#             """Your job is to summarise the text as concisely and accurately as possible in a single sentence.\n\n"""
-#             """### TEXT:\n{input}\n\n"""
-#             """### SUMMARY:</s>"""
-#         )
-
-#     def generate_prompt(self, data_point):
-#         data_point['input'] = self.template.format(input=data_point['input'])
-#         data_point['output'] = "<s>{output}</s>".format(output=data_point['output'])
-#         return data_point
-
-#     def generate_and_tokenize_prompt(self, data_point):
-#         """
-#         Generates a full prompt using the input and output from the given data point,
-#         and then tokenizes the full prompt using the provided tokenizer.
-
-#         Args:
-#             data_point (dict): A dictionary containing the input and output data.
-#             tokenizer: The tokenizer object used for tokenization.
-
-#         Returns:
-#             tokenized_full_prompt: The tokenized version of the full prompt.
-#         """
-#         defaults = dict(
-#             truncation=True,
-#             padding=False,
-#             return_tensors=None,
-#             )
-#         input_tokens = self.tokenizer(data_point["input"], add_special_tokens=False, max_length=1024, **defaults)
-#         target_tokens = self.tokenizer(data_point["output"], add_special_tokens=False, max_length=1024, **defaults)
-
-#         tokenized_full_prompt = {
-#             'input_ids': input_tokens['input_ids'],
-#             'attention_mask': input_tokens['attention_mask'],
-#             'labels': target_tokens['input_ids']
-#         }
-#         return tokenized_full_prompt
-
-#     def process_data(self, input_label="prompt", target_label="summary", rlaif=False):
-#         """
-#         Process the data for training and validation.
-
-#         Returns:
-#             train_data (Dataset): Processed training data.
-#             val_data (Dataset): Processed validation data.
-#         """
-#         self._data_to_json(input_label, target_label)
-
-#         data = load_dataset("json", data_files="data_json")
-#         train_val = data["train"].train_test_split(test_size=0.1, shuffle=True, seed=42)
-
-#         if rlaif:
-#             sft_rlaif = train_val["train"].train_test_split(test_size=0.2, shuffle=True, seed=42) # split for sft and rlaif; rlaif does not need outputs
-#             sft_train_data = (
-#                 sft_rlaif["test"]
-#                 .shuffle(seed=42)
-#                 .map(lambda x: self.generate_prompt(x))
-#                 .map(lambda x: self.generate_and_tokenize_prompt(x))
-#             )
-#             rlaif_train_data = (
-#                 sft_rlaif["train"]
-#                 .shuffle(seed=42)
-#                 .map(lambda x: self.generate_prompt(x))
-#                 .map(lambda x: self.generate_and_tokenize_prompt(x))
-#             )
-
-#         else:
-#             sft_train_data = (
-#                 train_val["train"]
-#                 .shuffle(seed=42)
-#                 .map(lambda x: self.generate_prompt(x))
-#                 .map(lambda x: self.generate_and_tokenize_prompt(x))
-#             )
-#             rlaif_train_data = None
-
-#         val_data = (
-#             train_val["test"]
-#             .shuffle(seed=42)
-#             .map(lambda x: self.generate_prompt(x))
-#             .map(lambda x: self.generate_and_tokenize_prompt(x), batched=True)
-#         )
-
-#         # only allow inputs with token length less than models max length
-#         sft_train_data = sft_train_data.filter(
-#             lambda x: len(x["input_ids"]) < self.tokenizer.model_max_length
-#         )
-#         if rlaif_train_data:
-#             rlaif_train_data = rlaif_train_data.filter(
-#                 lambda x: len(x["input_ids"]) < self.tokenizer.model_max_length - 50
-#             )
-#         val_data = val_data.filter(
-#             lambda x: len(x["input_ids"]) < self.tokenizer.model_max_length - 50
-#         )
-
-#         columns = ['input', 'output', 'input_ids', 'attention_mask', 'labels']
-#         sft_train_data.set_format(type='torch', columns=columns)
-#         if rlaif_train_data:
-#             rlaif_train_data.set_format(type='torch', columns=columns)
-#         val_data.set_format(type='torch', columns=columns)
-
-#         return sft_train_data, rlaif_train_data, val_data
-
-=======
 class BARTDatasetHandler(DatasetHandler):
      # Denoising autoencoder architecture
      def __init__(self, dataset_name, tokenizer, data_dir: str = "data_json"):
@@ -560,6 +448,5 @@
          val_data.set_format(type='torch', columns=columns)
          return sft_train_data, rlaif_train_data, val_data
     
->>>>>>> ef642890
 
 # if __name__ == "__main__":