--- conflicted
+++ resolved
@@ -75,16 +75,12 @@
             model=self.base_model,
             args=self.training_config,
             train_dataset=train_dataset,
-<<<<<<< HEAD
             data_collator=DataCollatorForSeq2Seq(
                 self.tokenizer, 
                 pad_to_multiple_of=8, 
                 return_tensors="pt", 
                 padding=True
-        )
-=======
-            data_collator=self._collator,
->>>>>>> e11d15a1
+            )
         )
         return self._trainer
 
